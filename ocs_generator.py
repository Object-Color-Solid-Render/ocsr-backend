from chromalab.observer import Observer
from chromalab.spectra import Spectra, Illuminant
import numpy as np
import matplotlib.pyplot as plt
from mpl_toolkits.mplot3d.art3d import Poly3DCollection
#%matplotlib widget

import bisect
import pandas as pd
import os
from tqdm import tqdm

def get_idxs(collection, max_num_points):
    return np.linspace(0, len(collection), endpoint=False, num=max_num_points).astype(int)

def read_cone_response(csv_file_path, min_wavelength, max_wavelength, max_num_points=None):
    # First, try to read the file without a header

    df = None
    try:
        df = pd.read_csv(csv_file_path, header=None)
    except FileNotFoundError:
        print("File not found!")
        return None, None, None, None
    except:
        print("File not found!")
        return None, None, None, None
    
    # Check if the first value in the file is numeric to determine if there's a header
    try:
        float(df.iloc[0, 0])  # Try converting the first value to a float
        has_header = False     # If successful, there's no header
    except ValueError:
        has_header = True      # If it raises ValueError, there is a header
    
    # If there is a header, reload the CSV with the header
    if has_header:
        df = pd.read_csv(csv_file_path)
    
    # Check if we have 3 or 4 cones based on the number of columns
    if len(df.columns) == 4:
        df.columns = ['Wavelength', 'S-Response', 'M-Response', 'L-Response']
    elif len(df.columns) == 5:
        df.columns = ['Wavelength', 'S-Response', 'Q-Response', 'M-Response', 'L-Response']
    
    df = df[(df['Wavelength'] >= min_wavelength) & (df['Wavelength'] <= max_wavelength)]

    # Enforce a maximum number of datapoints if specified
    if max_num_points:
        wavelength_idxs = get_idxs(collection=df, max_num_points=max_num_points)  # decimal values are possible, so make it int
        
        print(wavelength_idxs, df.shape[0])
        df = df.iloc[wavelength_idxs, :]

    # Check the step size
    # wavelength_step = df['Wavelength'].iloc[1] - df['Wavelength'].iloc[0]
    
    # if wavelength_step < 10:
    #     # Filter rows where the wavelength is a multiple of 10
    #     df = df[df['Wavelength'] % 10 == 0]

    # Extract the relevant columns as arrays
    wavelengths = df['Wavelength'].to_numpy()
    s_response = df['S-Response'].to_numpy()
    m_response = df['M-Response'].to_numpy()
    l_response = df['L-Response'].to_numpy()
    
    return wavelengths, s_response, m_response, l_response

def quads_to_triangles(quads: np.ndarray) -> np.ndarray:
    """
    Convert an array of quads (n, 4, 3) to an array of triangles (2n, 3, 3).
    
    Parameters:
    quads (np.ndarray): An array of shape (n, 4, 3) where n is the number of quads, 
                        each quad has 4 vertices in 3D space.
                        
    Returns:
    np.ndarray: An array of shape (2n, 3, 3) containing triangles formed from the quads.
    """
    # Ensure input is the correct shape
    assert quads.shape[1:] == (4, 3), "Input array must have shape (n, 4, 3)"
    
    # Number of quads
    n = quads.shape[0]
    
    # First triangle for each quad: [v0, v1, v2]
    triangles_1 = quads[:, [0, 1, 2]]
    
    # Second triangle for each quad: [v0, v2, v3]
    triangles_2 = quads[:, [0, 2, 3]]
    
    # Stack the two sets of triangles together along the first axis
    triangles = np.vstack((triangles_1, triangles_2))
    
    return triangles

def triangles_to_vertices_indices(triangles: np.ndarray):
    """
    Convert a list of triangles into a list of unique vertices and their indices.
    
    Parameters:
    triangles (np.ndarray): An array of shape (n, 3, 3) where n is the number of triangles,
                            each triangle has 3 vertices in 3D space.
                            
    Returns:
    tuple: A tuple containing:
        - vertices (np.ndarray): An array of unique vertices of shape (m, 3), where m is the number of unique vertices.
        - indices (np.ndarray): An array of shape (n, 3) representing the indices of the triangles in the vertex list.
    """
    # Dictionary to store unique vertices and their corresponding indices
    vertex_to_index = {}
    vertices = []
    indices = []

    # Iterate through all triangles
    for triangle in triangles:
        triangle_indices = []
        for vertex in triangle:
            # Convert the vertex (numpy array) to a tuple so it can be used as a dictionary key
            vertex_tuple = tuple(vertex)
            if vertex_tuple not in vertex_to_index:
                # Assign a new index if the vertex is not already in the dictionary
                vertex_to_index[vertex_tuple] = len(vertices)
                vertices.append(vertex_tuple)
            # Append the index of the vertex for this triangle
            triangle_indices.append(vertex_to_index[vertex_tuple])
        # Append the triangle indices
        indices.append(triangle_indices)
    
    # Convert the list of vertices and indices to numpy arrays
    vertices = np.array(vertices)
    indices = np.array(indices)
    
    return vertices, indices

<<<<<<< HEAD
import os
def generate_OCS(min_wavelength: int, max_wavelength: int, response_file_name: str, max_num_points: int = None):
=======
def generate_OCS(min_wavelength: int, max_wavelength: int, response_file_name: str):
>>>>>>> 08b23475
    
    csv_file_path = os.path.join(os.getcwd(), "res/uploads/", response_file_name)
    wavelengths, s_response, m_response, l_response = read_cone_response(csv_file_path, min_wavelength, max_wavelength, max_num_points)
    print("BRUH", wavelengths)

    if wavelengths is None:
        # Cone responses of a typical trichromat.
<<<<<<< HEAD
        standard_trichromat = Observer.trichromat(np.arange(min_wavelength, max_wavelength + 1, 3))
        s_response, m_response, l_response = standard_trichromat.sensors[0].data, standard_trichromat.sensors[1].data, standard_trichromat.sensors[2].data 
        
        # Only grab max_num_points amount of data points
        if max_num_points:
            wavelength_idxs = get_idxs(s_response, max_num_points)
            s_response, m_response, l_response = s_response[wavelength_idxs], m_response[wavelength_idxs], l_response[wavelength_idxs]
            
=======
        freq = 15
        wavelengths = np.arange(min_wavelength, max_wavelength + 1, freq)
        standard_trichromat = Observer.trichromat(np.arange(min_wavelength, max_wavelength + 1, freq))
        s_response = standard_trichromat.sensors[0].data
        m_response = standard_trichromat.sensors[1].data
        l_response = standard_trichromat.sensors[2].data
>>>>>>> 08b23475
    else:
        # Update the indices to the wavelengths we care about
        # start_idx = bisect.bisect_left(wavelengths, min_wavelength)
        # end_idx = bisect.bisect_left(wavelengths, max_wavelength)
        # s_response, m_response, l_response = s_response[start_idx:end_idx], m_response[start_idx:end_idx], l_response[start_idx:end_idx]
        print(f"Loaded response file: {response_file_name}")
        print(f"Wavelengths: {wavelengths}")
        print(f"Wavelengths: {len(wavelengths)}")
        print(f"S-Response: {len(s_response)}")
        print(f"M-Response: {len(m_response)}")
        print(f"L-Response: {len(l_response)}")

    n = len(wavelengths)
    illuminant = Illuminant.get("D65").interpolate_values(wavelengths)

    # Each point has an indicator reflectance function where R = 1 at a single wavelength and 0 elsewhere.
    # These points can be thought of as vectors which form a (linearly dependent) basis.
    # The Minkowski sum of these vectors span the object color solid.
    # Each point in the solid can be represented as some (non-unique) linear combination of these vectors.
    # This represents equations (9), (10), (11), (12), (13).
    lms_responses = np.vstack(( s_response, 
                                m_response, 
                                l_response)) * illuminant.data

    points = np.copy(lms_responses).T

    # As shown in Centore's paper, these vertices form the shape of the solid.
    # This represents the matrix in (7).
    vertices = np.zeros((n + 1, n, 3))
    for i in range(1, n + 1):
        for j in range(n):
            vertices[i, j] = vertices[i - 1, j] + points[(i + j - 1) % n]

    # This represents the diagram in (8)
    faces = np.zeros((n * (n - 1), 4, 3))
    face_colors = np.zeros((n * (n - 1), 3))
    for i in tqdm(range(1, n)):
        for j in range(n):
            faces[((i - 1) * n) + j, 0] = vertices[i, j]
            faces[((i - 1) * n) + j, 1] = vertices[i - 1, (j + 1) % n]
            faces[((i - 1) * n) + j, 2] = vertices[i, (j + 1) % n]
            faces[((i - 1) * n) + j, 3] = vertices[i + 1, j]
            
            # Calculate the reflectance on each face by using the reflectance of one of its vertices.
            # Since each vertex can be thought of as a linear combination of the basis vectors, 
            # the vertex's reflectance is the sum of reflectances of those vectors that made up the vertex.
            reflectance_data = np.zeros(n)
            for k in range(i):
                reflectance_data[(j + k) % n] = 1
            reflectance = Spectra(wavelengths=wavelengths, data=reflectance_data)
            face_colors[(i - 1) * n + j] = reflectance.to_rgb(illuminant)    # Bottleneck. Takes about 3ms. 

    # Uses ideas from Jessica's paper, on chapter 3.2 The Max Basis.
    # We use the cutpoints that Jessica shows to be optimal for the trichromatic case.
    cutpoint_1 = 487
    cutpoint_2 = 573
    index_1 = None
    index_2 = None
    for i, wavelength in enumerate(wavelengths):
        if index_1 is None and wavelength > cutpoint_1:
            index_1 = i
        if index_2 is None and wavelength >= cutpoint_2:
            index_2 = i
            break

    # We calculate the vectors p1, p2 and p3 as shown in the paper.
    # We "project the partition into the cone response basis" by summing up all the lms_responses within each partition.
    # Note that our earlier calculations for lms_responses includes the illuminant already.
    p1 = np.sum(lms_responses[:, :index_1], axis=1).reshape((3, 1))
    p2 = np.sum(lms_responses[:, index_1:index_2], axis=1).reshape((3, 1))
    p3 = np.sum(lms_responses[:, index_2:], axis=1).reshape((3, 1))

    # We then create a transformation matrix that maps p1 to (1, 0, 0), p2 to (0, 1, 0) and p3 to (1, 0, 0).
    # p1, p2 and p3 correspond to the ideal R, G, B points on our object color solid, 
    # and we are mapping them onto the R, G, B points on the RGB cube.
    # We are essentially "stretching" our object color solid so that it approximates the RGB cube.
    transformation_matrix = np.linalg.inv(np.hstack((p1, p2, p3)))
    faces_transformed = np.matmul(faces, transformation_matrix.T)
    faces = faces_transformed

    tris = quads_to_triangles(faces)
    vertices, indices = triangles_to_vertices_indices(tris)

    # Normalize vertices to [0, 1] range
    min_coords = np.min(vertices, axis=0)
    max_coords = np.max(vertices, axis=0)
    range_coords = max_coords - min_coords
    # TODO: The bird color solid changes in shape when normalizing vs. not
    normalized_vertices =  (vertices - min_coords) / range_coords

    # Ensure the colors array has enough values to match the number of vertices
    if len(face_colors) < len(vertices):
        num_missing_colors = len(vertices) - len(face_colors)
        missing_colors = np.array([[1.0, 1.0, 1.0]] * num_missing_colors)  # Create a NumPy array of white [R, G, B] for missing colors
        
        # Use np.append to concatenate the arrays
        face_colors = np.append(face_colors, missing_colors, axis=0)  # Append along the correct axis

    if wavelengths is None:
        wavelengths = np.arange(min_wavelength, max_wavelength + 1, 3)[wavelength_idxs].tolist()
    else:
        wavelengths = wavelengths.tolist()

    return normalized_vertices.tolist(), indices.tolist(), face_colors.tolist(), wavelengths, s_response.tolist(), m_response.tolist(), l_response.tolist()<|MERGE_RESOLUTION|>--- conflicted
+++ resolved
@@ -10,10 +10,7 @@
 import os
 from tqdm import tqdm
 
-def get_idxs(collection, max_num_points):
-    return np.linspace(0, len(collection), endpoint=False, num=max_num_points).astype(int)
-
-def read_cone_response(csv_file_path, min_wavelength, max_wavelength, max_num_points=None):
+def read_cone_response(csv_file_path, min_wavelength, max_wavelength, max_points=None):
     # First, try to read the file without a header
 
     df = None
@@ -134,12 +131,9 @@
     
     return vertices, indices
 
-<<<<<<< HEAD
 import os
 def generate_OCS(min_wavelength: int, max_wavelength: int, response_file_name: str, max_num_points: int = None):
-=======
 def generate_OCS(min_wavelength: int, max_wavelength: int, response_file_name: str):
->>>>>>> 08b23475
     
     csv_file_path = os.path.join(os.getcwd(), "res/uploads/", response_file_name)
     wavelengths, s_response, m_response, l_response = read_cone_response(csv_file_path, min_wavelength, max_wavelength, max_num_points)
@@ -147,8 +141,9 @@
 
     if wavelengths is None:
         # Cone responses of a typical trichromat.
-<<<<<<< HEAD
-        standard_trichromat = Observer.trichromat(np.arange(min_wavelength, max_wavelength + 1, 3))
+        freq = 15
+        wavelengths = np.arange(min_wavelength, max_wavelength + 1, freq)
+        standard_trichromat = Observer.trichromat(np.arange(min_wavelength, max_wavelength + 1, freq))
         s_response, m_response, l_response = standard_trichromat.sensors[0].data, standard_trichromat.sensors[1].data, standard_trichromat.sensors[2].data 
         
         # Only grab max_num_points amount of data points
@@ -156,14 +151,6 @@
             wavelength_idxs = get_idxs(s_response, max_num_points)
             s_response, m_response, l_response = s_response[wavelength_idxs], m_response[wavelength_idxs], l_response[wavelength_idxs]
             
-=======
-        freq = 15
-        wavelengths = np.arange(min_wavelength, max_wavelength + 1, freq)
-        standard_trichromat = Observer.trichromat(np.arange(min_wavelength, max_wavelength + 1, freq))
-        s_response = standard_trichromat.sensors[0].data
-        m_response = standard_trichromat.sensors[1].data
-        l_response = standard_trichromat.sensors[2].data
->>>>>>> 08b23475
     else:
         # Update the indices to the wavelengths we care about
         # start_idx = bisect.bisect_left(wavelengths, min_wavelength)
