--- conflicted
+++ resolved
@@ -480,22 +480,12 @@
 
     if len(curves) == 4:
         print("NOT IMPLEMENTED")
-<<<<<<< HEAD
         vertices, indices, colors = generate_4D_OCS(curves, wavelengths, ocs_ctx.is_max_basis)
-=======
-        vertices, indices, colors = generate_3D_OCS(curves, wavelengths, ocs_ctx.is_max_basis, ocs_ctx.idx)
-        #vertices, indices, colors = generate_4D_OCS(curves, wavelengths, ocs_ctx.is_max_basis)
->>>>>>> 5f047699
     elif len(curves) == 3:
         vertices, indices, colors = generate_3D_OCS(curves, wavelengths, ocs_ctx.is_max_basis, ocs_ctx.idx)
     elif len(curves) == 2:
         print("NOT IMPLEMENTED")
-<<<<<<< HEAD
         vertices, indices, colors = generate_2D_OCS(curves, wavelengths, ocs_ctx.is_max_basis)
-=======
-        vertices, indices, colors = generate_3D_OCS(curves, wavelengths, ocs_ctx.is_max_basis, ocs_ctx.idx)
-        #vertices, indices, colors = generate_2D_OCS(curves, wavelengths, ocs_ctx.is_max_basis)
->>>>>>> 5f047699
 
     normals = calculate_normals(vertices, indices)
 
