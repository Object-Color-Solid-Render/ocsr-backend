from chromalab.observer import Observer
from chromalab.spectra import Spectra, Illuminant
import numpy as np
import matplotlib.pyplot as plt
from mpl_toolkits.mplot3d.art3d import Poly3DCollection

import bisect
import pandas as pd
import os
from tqdm import tqdm

def get_idxs(collection, max_num_points):
    return np.linspace(0, len(collection), endpoint=False, num=max_num_points).astype(int)

def read_cone_response(csv_file_path, min_wavelength, max_wavelength, max_points=None):
    # First, try to read the file without a header

    df = None
    try:
        df = pd.read_csv(csv_file_path, header=None)
    except FileNotFoundError:
        print("File not found!")
        return None, None, None, None
    except:
        print("File not found!")
        return None, None, None, None
    
    # Check if the first value in the file is numeric to determine if there's a header
    try:
        float(df.iloc[0, 0])  # Try converting the first value to a float
        has_header = False     # If successful, there's no header
    except ValueError:
        has_header = True      # If it raises ValueError, there is a header
    
    # If there is a header, reload the CSV with the header
    if has_header:
        df = pd.read_csv(csv_file_path)
    
    # Check if we have 3 or 4 cones based on the number of columns
    if len(df.columns) == 4:
        df.columns = ['Wavelength', 'S-Response', 'M-Response', 'L-Response']
    elif len(df.columns) == 5:
        df.columns = ['Wavelength', 'S-Response', 'Q-Response', 'M-Response', 'L-Response']
    
    df = df[(df['Wavelength'] >= min_wavelength) & (df['Wavelength'] <= max_wavelength)]

    # Enforce a maximum number of datapoints if specified
    # if max_num_points:
        # wavelength_idxs = get_idxs(collection=df, max_num_points=max_num_points)  # decimal values are possible, so make it int
        # df = df.iloc[wavelength_idxs, :]

    # Check the step size
    wavelength_step = df['Wavelength'].iloc[1] - df['Wavelength'].iloc[0]
    
    if wavelength_step < 10:
        # Filter rows where the wavelength is a multiple of 10
        df = df[df['Wavelength'] % 10 == 0]

    # Extract the relevant columns as arrays
    wavelengths = df['Wavelength'].to_numpy()
    s_response = df['S-Response'].to_numpy()
    m_response = df['M-Response'].to_numpy()
    l_response = df['L-Response'].to_numpy()
    
    return wavelengths, s_response, m_response, l_response

def quads_to_triangles(quads: np.ndarray) -> np.ndarray:
    """
    Convert an array of quads (n, 4, 3) to an array of triangles (2n, 3, 3).
    
    Parameters:
    quads (np.ndarray): An array of shape (n, 4, 3) where n is the number of quads, 
                        each quad has 4 vertices in 3D space.
                        
    Returns:
    np.ndarray: An array of shape (2n, 3, 3) containing triangles formed from the quads.
    """
    # Ensure input is the correct shape
    assert quads.shape[1:] == (4, 3), "Input array must have shape (n, 4, 3)"
    
    # Number of quads
    n = quads.shape[0]
    
    # First triangle for each quad: [v0, v1, v2]
    triangles_1 = quads[:, [0, 1, 2]]
    
    # Second triangle for each quad: [v0, v2, v3]
    triangles_2 = quads[:, [0, 2, 3]]
    
    # Stack the two sets of triangles together along the first axis
    triangles = np.vstack((triangles_1, triangles_2))
    
    return triangles

def triangles_to_vertices_indices(triangles: np.ndarray):
    """
    Convert a list of triangles into a list of unique vertices and their indices.
    
    Parameters:
    triangles (np.ndarray): An array of shape (n, 3, 3) where n is the number of triangles,
                            each triangle has 3 vertices in 3D space.
                            
    Returns:
    tuple: A tuple containing:
        - vertices (np.ndarray): An array of unique vertices of shape (m, 3), where m is the number of unique vertices.
        - indices (np.ndarray): An array of shape (n, 3) representing the indices of the triangles in the vertex list.
    """
    # Dictionary to store unique vertices and their corresponding indices
    vertex_to_index = {}
    vertices = []
    indices = []

    # Iterate through all triangles
    for triangle in triangles:
        triangle_indices = []
        for vertex in triangle:
            # Convert the vertex (numpy array) to a tuple so it can be used as a dictionary key
            vertex_tuple = tuple(vertex)
            if vertex_tuple not in vertex_to_index:
                # Assign a new index if the vertex is not already in the dictionary
                vertex_to_index[vertex_tuple] = len(vertices)
                vertices.append(vertex_tuple)
            # Append the index of the vertex for this triangle
            triangle_indices.append(vertex_to_index[vertex_tuple])
        # Append the triangle indices
        indices.append(triangle_indices)
    
    # Convert the list of vertices and indices to numpy arrays
    vertices = np.array(vertices)
    indices = np.array(indices)
    
    return vertices, indices

<<<<<<< HEAD
import os

def generate_OCS(min_wavelength: int, max_wavelength: int, response_file_name: str, max_num_points: int = None):
=======
def generate_OCS(min_wavelength: int, max_wavelength: int, response_file_name: str, max_basis: bool):
    
>>>>>>> ee2a0cc2
    csv_file_path = os.path.join(os.getcwd(), "res/uploads/", response_file_name)
    wavelengths, s_response, m_response, l_response = read_cone_response(csv_file_path, min_wavelength, max_wavelength, max_num_points)

    if wavelengths is None:
        # Cone responses of a typical trichromat.
        freq = 15
        wavelengths = np.arange(min_wavelength, max_wavelength + 1, freq)
        # wavelengths = np.arange(min_wavelength, max_wavelength + 1, 3)
        standard_trichromat = Observer.trichromat(np.arange(min_wavelength, max_wavelength + 1, freq))
        s_response, m_response, l_response = standard_trichromat.sensors[0].data, standard_trichromat.sensors[1].data, standard_trichromat.sensors[2].data 
        
        # Only grab max_num_points amount of data points
        # if max_num_points:
        #     wavelength_idxs = get_idxs(s_response, max_num_points)
        #     wavelengths = wavelengths[wavelength_idxs]
        #     s_response, m_response, l_response = s_response[wavelength_idxs], m_response[wavelength_idxs], l_response[wavelength_idxs]
            
    else:
        # Update the indices to the wavelengths we care about
        # start_idx = bisect.bisect_left(wavelengths, min_wavelength)
        # end_idx = bisect.bisect_left(wavelengths, max_wavelength)
        # s_response, m_response, l_response = s_response[start_idx:end_idx], m_response[start_idx:end_idx], l_response[start_idx:end_idx]
        print(f"Loaded response file: {response_file_name}")
        print(f"Wavelengths: {wavelengths}")
        print(f"Wavelengths: {len(wavelengths)}")
        print(f"S-Response: {len(s_response)}")
        print(f"M-Response: {len(m_response)}")
        print(f"L-Response: {len(l_response)}")

    n = len(wavelengths)
    illuminant = Illuminant.get("D65").interpolate_values(wavelengths)

    # Each point has an indicator reflectance function where R = 1 at a single wavelength and 0 elsewhere.
    # These points can be thought of as vectors which form a (linearly dependent) basis.
    # The Minkowski sum of these vectors span the object color solid.
    # Each point in the solid can be represented as some (non-unique) linear combination of these vectors.
    # This represents equations (9), (10), (11), (12), (13).
    lms_responses = np.vstack(( s_response, 
                                m_response, 
                                l_response)) * illuminant.data

    points = np.copy(lms_responses).T

    # As shown in Centore's paper, these vertices form the shape of the solid.
    # This represents the matrix in (7).
    vertices = np.zeros((n + 1, n, 3))
    for i in range(1, n + 1):
        for j in range(n):
            vertices[i, j] = vertices[i - 1, j] + points[(i + j - 1) % n]

    # This represents the diagram in (8)
    faces = np.zeros((n * (n - 1), 4, 3))
    face_colors = np.zeros((n * (n - 1), 3))
    for i in tqdm(range(1, n)):
        for j in range(n):
            faces[((i - 1) * n) + j, 0] = vertices[i, j]
            faces[((i - 1) * n) + j, 1] = vertices[i - 1, (j + 1) % n]
            faces[((i - 1) * n) + j, 2] = vertices[i, (j + 1) % n]
            faces[((i - 1) * n) + j, 3] = vertices[i + 1, j]
            
            # Calculate the reflectance on each face by using the reflectance of one of its vertices.
            # Since each vertex can be thought of as a linear combination of the basis vectors, 
            # the vertex's reflectance is the sum of reflectances of those vectors that made up the vertex.
            reflectance_data = np.zeros(n)
            for k in range(i):
                reflectance_data[(j + k) % n] = 1
            reflectance = Spectra(wavelengths=wavelengths, data=reflectance_data)
            face_colors[(i - 1) * n + j] = reflectance.to_rgb(illuminant)    # Bottleneck. Takes about 3ms. 

    if (max_basis):
        # Uses ideas from Jessica's paper, on chapter 3.2 The Max Basis.
        # We use the cutpoints that Jessica shows to be optimal for the trichromatic case.
        cutpoint_1 = 487
        cutpoint_2 = 573
        index_1 = None
        index_2 = None
        for i, wavelength in enumerate(wavelengths):
            if index_1 is None and wavelength > cutpoint_1:
                index_1 = i
            if index_2 is None and wavelength >= cutpoint_2:
                index_2 = i
                break

        # We calculate the vectors p1, p2 and p3 as shown in the paper.
        # We "project the partition into the cone response basis" by summing up all the lms_responses within each partition.
        # Note that our earlier calculations for lms_responses includes the illuminant already.
        p1 = np.sum(lms_responses[:, :index_1], axis=1).reshape((3, 1))
        p2 = np.sum(lms_responses[:, index_1:index_2], axis=1).reshape((3, 1))
        p3 = np.sum(lms_responses[:, index_2:], axis=1).reshape((3, 1))

        # We then create a transformation matrix that maps p1 to (1, 0, 0), p2 to (0, 1, 0) and p3 to (1, 0, 0).
        # p1, p2 and p3 correspond to the ideal R, G, B points on our object color solid, 
        # and we are mapping them onto the R, G, B points on the RGB cube.
        # We are essentially "stretching" our object color solid so that it approximates the RGB cube.
        transformation_matrix = np.linalg.inv(np.hstack((p1, p2, p3)))
        faces_transformed = np.matmul(faces, transformation_matrix.T)
        faces = faces_transformed

    tris = quads_to_triangles(faces)
    vertices, indices = triangles_to_vertices_indices(tris)

    # Normalize vertices to [0, 1] range
    min_coords = np.min(vertices, axis=0)
    max_coords = np.max(vertices, axis=0)
    range_coords = max_coords - min_coords
    # TODO: The bird color solid changes in shape when normalizing vs. not
    normalized_vertices =  (vertices - min_coords) / range_coords

    # Ensure the colors array has enough values to match the number of vertices
    if len(face_colors) < len(vertices):
        num_missing_colors = len(vertices) - len(face_colors)
        missing_colors = np.array([[1.0, 1.0, 1.0]] * num_missing_colors)  # Create a NumPy array of white [R, G, B] for missing colors
        
        # Use np.append to concatenate the arrays
        face_colors = np.append(face_colors, missing_colors, axis=0)  # Append along the correct axis

    return normalized_vertices.tolist(), indices.tolist(), face_colors.tolist(), wavelengths.tolist(), s_response.tolist(), m_response.tolist(), l_response.tolist()<|MERGE_RESOLUTION|>--- conflicted
+++ resolved
@@ -131,17 +131,12 @@
     
     return vertices, indices
 
-<<<<<<< HEAD
-import os
-
-def generate_OCS(min_wavelength: int, max_wavelength: int, response_file_name: str, max_num_points: int = None):
-=======
 def generate_OCS(min_wavelength: int, max_wavelength: int, response_file_name: str, max_basis: bool):
     
->>>>>>> ee2a0cc2
     csv_file_path = os.path.join(os.getcwd(), "res/uploads/", response_file_name)
-    wavelengths, s_response, m_response, l_response = read_cone_response(csv_file_path, min_wavelength, max_wavelength, max_num_points)
-
+    wavelengths, s_response, m_response, l_response = read_cone_response(csv_file_path, min_wavelength, max_wavelength, max_points=20)
+    print("BRUH", wavelengths)
+    
     if wavelengths is None:
         # Cone responses of a typical trichromat.
         freq = 15
