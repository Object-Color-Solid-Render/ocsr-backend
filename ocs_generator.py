from typing import List
from dataclasses import dataclass

from tqdm import tqdm
import numpy as np
import pandas as pd

from chromalab.observer import Observer
from chromalab.spectra import Spectra, Illuminant

from govardovskii import govardovskii_template
from model_utils import load_obj, calculate_normals

<<<<<<< HEAD
### DEFINE GLOBAL STATE:
### -------------------
edges = None
edges_xyz = None

class ObjectColorSolid:
    def __init__(self, wavelengths, illuminant, transformation, edges, vertices):
        self.wavelengths = wavelengths
        self.illuminant = illuminant
        self.transformation = transformation
        self.edges = edges
        self.vertices = vertices
    

   
def get_idxs(collection, max_num_points):
    return np.linspace(0, len(collection), endpoint=False, num=max_num_points).astype(int)

def read_cone_response(csv_file_path, min_wavelength, max_wavelength, max_points=None):
    # First, try to read the file without a header
    df = None
    try:
        df = pd.read_csv(csv_file_path, header=None)
    except FileNotFoundError:
        print("Cone response file not found!")
        return None, None, None, None
    except:
        print("Cone response file not found!")
        return None, None, None, None
    
    # Check if the first value in the file is numeric to determine if there's a header
    try:
        float(df.iloc[0, 0])  # Try converting the first value to a float
        has_header = False     # If successful, there's no header
    except ValueError:
        has_header = True      # If it raises ValueError, there is a header
    
    # If there is a header, reload the CSV with the header
    if has_header:
        df = pd.read_csv(csv_file_path)
    
    # Check if we have 3 or 4 cones based on the number of columns
    if len(df.columns) == 4:
        df.columns = ['Wavelength', 'S-Response', 'M-Response', 'L-Response']
    elif len(df.columns) == 5:
        df.columns = ['Wavelength', 'S-Response', 'Q-Response', 'M-Response', 'L-Response']
    
    df = df[(df['Wavelength'] >= min_wavelength) & (df['Wavelength'] <= max_wavelength)]

    # Enforce a maximum number of datapoints if specified
    # if max_num_points:
        # wavelength_idxs = get_idxs(collection=df, max_num_points=max_num_points)  # decimal values are possible, so make it int
        # df = df.iloc[wavelength_idxs, :]

    # Check the step size
    wavelength_step = df['Wavelength'].iloc[1] - df['Wavelength'].iloc[0]
    
    if wavelength_step < 10:
        # Filter rows where the wavelength is a multiple of 10
        df = df[df['Wavelength'] % 10 == 0]

    # Extract the relevant columns as arrays
    wavelengths = df['Wavelength'].to_numpy()
    s_response = df['S-Response'].to_numpy()
    m_response = df['M-Response'].to_numpy()
    l_response = df['L-Response'].to_numpy()
    
    return wavelengths, s_response, m_response, l_response

def quads_to_triangles(quads: np.ndarray) -> np.ndarray:
=======
def peaks_to_curves(
        peaks: list, 
        sample_frequency: int, 
        min_wavelength: int, 
        max_wavelength: int, 
        ommit_beta_band: bool
        ):
    """Convert a list of peaks into a list of curves, each with a start and end wavelength"""
    
    assert len(peaks) == 4
    assert sample_frequency > 0
    assert min_wavelength < max_wavelength
    assert min_wavelength > 0
    assert type(peaks[0]) == int
    assert type(peaks[1]) == int
    assert type(peaks[2]) == int
    assert type(peaks[3]) == int
    
    sampling_wavelengths = np.linspace(min_wavelength, max_wavelength, sample_frequency)
    
    curves = []
    for peak in peaks:
        
        spectral_sensitivity = govardovskii_template(
            sampling_wavelengths, 
            peak, 
            ommit_beta_band=ommit_beta_band
            )
        
        curves.append(spectral_sensitivity)

    return curves

def quads_to_triangles(quads: np.ndarray, invert_winding: bool = False) -> np.ndarray:
>>>>>>> a86ced92
    """
    Convert an array of quads (n, 4, 3) to an array of triangles (2n, 3, 3).
    
    Parameters:
    quads (np.ndarray): An array of shape (n, 4, 3) where n is the number of quads, 
                        each quad has 4 vertices in 3D space.
                        
    Returns:
    np.ndarray: An array of shape (2n, 3, 3) containing triangles formed from the quads.
    """
    # Ensure input is the correct shape
    assert quads.shape[1:] == (4, 3), "Input array must have shape (n, 4, 3)"
    
    # Number of quads
    n = quads.shape[0]
    
    # First triangle for each quad: [v0, v1, v2]
    triangles_1 = quads[:, [0, 1, 2]] if invert_winding else quads[:, [0, 2, 1]]
    
    # Second triangle for each quad: [v0, v2, v3]
    triangles_2 = quads[:, [0, 2, 3]] if invert_winding else quads[:, [0, 3, 2]]
    
    # Stack the two sets of triangles together along the first axis
    triangles = np.vstack((triangles_1, triangles_2))
    
    return triangles


def triangles_to_vertices_indices(triangles: np.ndarray):
    """
    Convert a list of triangles into a list of unique vertices and their indices.
    
    Parameters:
    triangles (np.ndarray): An array of shape (n, 3, 3) where n is the number of triangles,
                            each triangle has 3 vertices in 3D space.
                            
    Returns:
    tuple: A tuple containing:
        - vertices (np.ndarray): An array of unique vertices of shape (m, 3), where m is the number of unique vertices.
        - indices (np.ndarray): An array of shape (n, 3) representing the indices of the triangles in the vertex list.
    """
    # Dictionary to store unique vertices and their corresponding indices
    vertex_to_index = {}
    vertices = []
    indices = []

    # Iterate through all triangles
    for triangle in triangles:
        triangle_indices = []
        for vertex in triangle:
            # Convert the vertex (numpy array) to a tuple so it can be used as a dictionary key
            vertex_tuple = tuple(vertex)
            if vertex_tuple not in vertex_to_index:
                # Assign a new index if the vertex is not already in the dictionary
                vertex_to_index[vertex_tuple] = len(vertices)
                vertices.append(vertex_tuple)
            # Append the index of the vertex for this triangle
            triangle_indices.append(vertex_to_index[vertex_tuple])
        # Append the triangle indices
        indices.append(triangle_indices)
    
    # Convert the list of vertices and indices to numpy arrays
    vertices = np.array(vertices)
    print(f"vertices: {vertices.shape}")
    indices = np.array(indices)
    
    return vertices, indices

<<<<<<< HEAD
def generate_edges(n, vertices):
    # Builds up the set of edges from the diagram in (8).
    # There are 2 * (n ** 2) edges in total where n is the number of generating vectors.
    global edges
    edges = np.zeros((2 * (n ** 2), 2, 3))
    index = 0
    for j in range(n):
        # Vertical edges.
        for i in range(n):
            edges[index][0] = vertices[i][j]
            edges[index][1] = vertices[i + 1][j]
            index += 1
            
        # Diagonal edges.
        for i in range(1, n + 1):
            edges[index][0] = vertices[i][j]
            edges[index][1] = vertices[i - 1][(j + 1) % n]
            index += 1
    

def generate_OCS(min_wavelength: int, max_wavelength: int, response_file_name: str, max_basis: bool):
=======

# code shamelessly from https://github.com/chromalab/chromalab/blob/main/chromalab/max_basis.py

class MaxBasis:
    dim4SampleConst = 10
    dim3SampleConst = 2
>>>>>>> a86ced92
    
    def __init__(self, observer, verbose=False) -> None:
        self.verbose = verbose
        self.observer = observer
        self.wavelengths = observer.wavelengths
        self.matrix = observer.get_normalized_sensor_matrix()
        self.dimension = observer.dimension
        self.step_size = self.observer.wavelengths[1] - self.observer.wavelengths[0]
        self.dim_sample_const = self.dim4SampleConst if self.dimension == 4 else self.dim3SampleConst

        self.__findMaxCutpoints()
        
    def __computeVolume(self, wavelengths):
        # wavelengths = [matrix.wavelengths[idx] for idx in indices]
        transitions = self.getCutpointTransitions(wavelengths)
        cone_vals = np.array([np.dot(self.matrix, Spectra.from_transitions(x, 1 if i == 0 else 0, self.wavelengths).data) for i, x in enumerate(transitions)])
        vol = np.abs(np.linalg.det(cone_vals))
        return vol

    def __findMaxCutpoints(self, rng=None):
        if self.dimension == 2:
            X = np.arange(self.observer.wavelengths[0] + self.step_size,
                        self.observer.wavelengths[-1] - self.step_size,
                        self.step_size)
            
            # Compute volumes in a vectorized manner
            Zidx = np.array([self.__computeVolume([wavelength]) for wavelength in tqdm(X, disable=not self.verbose)])
            
            maxvol = np.max(Zidx)
            idx = np.argmax(Zidx)
            self.cutpoints = [X[idx], Zidx[idx]]
            self.listvol = [X, Zidx]
            return self.cutpoints

        elif self.dimension == 3:
            if not rng:
                X = np.arange(self.observer.wavelengths[0] + self.step_size,
                            self.observer.wavelengths[-1] - self.step_size,
                            self.step_size)
                Y = X.copy()  # Same range as X
            else:
                X = np.arange(rng[0][0], rng[0][1], self.step_size)
                Y = np.arange(rng[1][0], rng[1][1], self.step_size)

            # Precompute meshgrid indices
            Xidx, Yidx = np.meshgrid(X, Y, indexing='ij')

            # Parallel computation of Zidx
            def compute_volume(i, j):
                if i <= j:
                    wavelengths = sorted([X[i], Y[j]])
                    return self.__computeVolume(wavelengths)
                return -np.inf

            Zidx = np.array([[compute_volume(i, j) for j in range(len(Y))] for i in tqdm(range(len(X)), disable=not self.verbose)])
            
            maxvol = np.max(Zidx)
            idx = np.unravel_index(np.argmax(Zidx), Zidx.shape)
            self.cutpoints = [Xidx[idx], Yidx[idx], Zidx[idx]]
            self.listvol = [Xidx, Yidx, Zidx]
            return self.cutpoints

        elif self.dimension == 4:
            if not rng:
                X = np.arange(self.observer.wavelengths[0] + self.step_size,
                            self.observer.wavelengths[-1] - self.step_size,
                            self.step_size)
                Y = X.copy()
                W = X.copy()
            else:
                X = np.arange(rng[0][0], rng[0][1], self.step_size)
                Y = np.arange(rng[1][0], rng[1][1], self.step_size)
                W = np.arange(rng[2][0], rng[2][1], self.step_size)

            # Precompute meshgrid indices
            Xidx, Yidx, Widx = np.meshgrid(X, Y, W, indexing='ij')

            # Parallel computation of Zidx
            def compute_volume(i, j, k):
                if i <= j <= k:
                    wavelengths = sorted([X[i], Y[j], W[k]])
                    return self.__computeVolume(wavelengths)
                return -np.inf

            Zidx = np.array([[[compute_volume(i, j, k) for k in range(len(W))]
                            for j in range(len(Y))]
                            for i in tqdm(range(len(X)), disable=not self.verbose)])

            maxvol = np.max(Zidx)
            idx = np.unravel_index(np.argmax(Zidx), Zidx.shape)
            self.cutpoints = [Xidx[idx], Yidx[idx], Widx[idx], Zidx[idx]]
            self.listvol = [Xidx, Yidx, Widx, Zidx]
            return self.cutpoints

        else:
            raise NotImplementedError
    
    def get_cutpoints(self):
        return self.cutpoints
    
    def get_cmf(self):
        return self.maximal_sensors
    
    def getCutpointTransitions(self, wavelengths):
        transitions = [[wavelengths[0]], [wavelengths[len(wavelengths)-1]]]
        transitions += [[wavelengths[i], wavelengths[i+1]] for i in range(len(wavelengths)-1)]
        transitions.sort()
        return transitions



class ObjectColorSolidTrichromat:
    
    IS_HUMAN_TRICHROMAT = True  # to be accurate, this should only be set true for humans
                                # but even though we dont have arbitrary CMF, still looks good for non human case

    def __init__(self, 
                 observer: Observer, 
                 illuminant: Illuminant, 
                 wavelengths: list, 
                 is_max_basis: bool = False, 
                 indices: list=[2,1,0]
                 ):
        
        self.rgbcmf = self.loadciergb(wavelengths) # shape (n, 3)
        self.observer = observer # instance of Observer (from chromalab)
        self.illuminant = illuminant # instance of Illuminant (from chromalab)
        self.wavelengths = wavelengths # shape n
        self.coneresponses = np.vstack((self.observer.sensors[indices[0]].data, 
                                        self.observer.sensors[indices[1]].data, 
                                        self.observer.sensors[indices[2]].data
                                        )) # shape (3, n)
        self.numreceptors = self.coneresponses.shape[0]
        self.vertices = self.computeVertexBuffer() # shape (n + 1, n, 3) as described in paul centore paper
        self.is_max_basis = is_max_basis
        if is_max_basis:
            self.applyMaxBasisTransformation()
        self.faces, self.facecolors = self.computeFacesAndColorsBuffer() # faces: shape (n * (n - 1), 4, 3), face_colors: shape((n * (n - 1), 3))

    def computeVertexBuffer(self):
        n = len(self.wavelengths)
        points = np.copy(self.coneresponses).T
        vertices = np.zeros((n + 1, n, 3))
        for i in range(1, n + 1):
            for j in range(n):
                vertices[i, j] = vertices[i - 1, j] + points[(i + j - 1) % n]
        # normalize all vertices so that whitepoint is (1,1,1); this is based on jessicas paper
        vertices[:,:,0] = vertices[:,:,0] / np.max(vertices[:,:,0])
        vertices[:,:,1] = vertices[:,:,1] / np.max(vertices[:,:,1])
        vertices[:,:,2] = vertices[:,:,2] / np.max(vertices[:,:,2])
        return vertices

    def applyMaxBasisTransformation(self):
        max_basis = MaxBasis(self.observer)
        cutpoints = max_basis.get_cutpoints()
        cutpoint_1 = cutpoints[0]
        cutpoint_2 = cutpoints[1]

        index_1 = None
        index_2 = None
        for i, wavelength in enumerate(self.wavelengths):
            if index_1 is None and wavelength > cutpoint_1:
                index_1 = i
            if index_2 is None and wavelength >= cutpoint_2:
                index_2 = i
                break

        # We calculate the vectors p1, p2 and p3 as shown in the paper.
        # We "project the partition into the cone response basis" by summing up all the lms_responses within each partition.
        # Note that our earlier calculations for lms_responses includes the illuminant already.
        lms_responses = self.coneresponses * self.illuminant.data
        p1 = np.sum(lms_responses[:, :index_1], axis=1).reshape((3, 1))
        p2 = np.sum(lms_responses[:, index_1:index_2], axis=1).reshape((3, 1))
        p3 = np.sum(lms_responses[:, index_2:], axis=1).reshape((3, 1))

        # We then create a transformation matrix that maps p1 to (1, 0, 0), p2 to (0, 1, 0) and p3 to (1, 0, 0).
        # p1, p2 and p3 correspond to the ideal R, G, B points on our object color solid, 
        # and we are mapping them onto the R, G, B points on the RGB cube.
        # We are essentially "stretching" our object color solid so that it approximates the RGB cube.
        transformation_matrix = np.linalg.inv(np.hstack((p1, p2, p3)))
        vertices_transformed = np.matmul(self.vertices, transformation_matrix.T)
        self.vertices = vertices_transformed

    def getCutpointIndices(self, cutpoint_1, cutpoint_2):
        index_1 = next(i for i, wl in enumerate(self.wavelengths) if wl > cutpoint_1)
        index_2 = next(i for i, wl in enumerate(self.wavelengths) if wl >= cutpoint_2)
        return index_1, index_2

    def computeFacesAndColorsBuffer(self):
        n = len(self.wavelengths)
        faces = np.zeros((n * (n - 1), 4, 3))
        face_colors = np.zeros((n * (n - 1), 3))
        for i in tqdm(range(1, n)):
            for j in range(n):
                faces[((i - 1) * n) + j, 0] = self.vertices[i, j]
                faces[((i - 1) * n) + j, 1] = self.vertices[i - 1, (j + 1) % n]
                faces[((i - 1) * n) + j, 2] = self.vertices[i, (j + 1) % n]
                faces[((i - 1) * n) + j, 3] = self.vertices[i + 1, j]
                
                reflectance = np.zeros(n)
                for k in range(i):
                    reflectance[(j + k) % n] = 1
                face_colors[(i - 1) * n + j] = self.coneresponse2rgb(self.vertices[i, j], reflectance)

        # min max normalize
        face_colors[:,0] = (face_colors[:,0] - np.min(face_colors[:,0]))  / (np.max(face_colors[:,0]) - np.min(face_colors[:,0])) 
        face_colors[:,1] = (face_colors[:,1] - np.min(face_colors[:,1]))  / (np.max(face_colors[:,1]) - np.min(face_colors[:,1])) 
        face_colors[:,2] = (face_colors[:,2] - np.min(face_colors[:,2]))  / (np.max(face_colors[:,2]) - np.min(face_colors[:,2])) 
        
        return faces, face_colors

    def coneresponse2rgb(self, lmscoord, reflectance):

        if not ObjectColorSolidTrichromat.IS_HUMAN_TRICHROMAT or reflectance is None:
            objectcolorlms = self.coneresponses * self.illuminant.data * np.vstack((reflectance,reflectance,reflectance))
            A = objectcolorlms.T @ np.linalg.inv(self.coneresponses @ self.coneresponses.T) # moore penrose
            return A @ lmscoord

        objectcolorlms = self.coneresponses * self.illuminant.data * np.vstack((reflectance,reflectance,reflectance))
        A = self.rgbcmf @ objectcolorlms.T @ np.linalg.inv(self.coneresponses @ self.coneresponses.T) # moore penrose
        return A @ lmscoord


    def loadciergb(self, wavelengths):
        if not ObjectColorSolidTrichromat.IS_HUMAN_TRICHROMAT:
            return None

        # Load CIE RGB data from file
        df = pd.read_csv('res/sbrgb2.csv')  # Assuming the first column is wavelengths

        # Extract wavelength and RGB data from dataframe
        ciewavelengths = df.iloc[:, 0].values  # First column
        ciergb = df.iloc[:, 1:].values.T      # Remaining columns (transpose for easier indexing)

        # Create a new dataframe with the same length as wavelengths
        extended_rgb = np.zeros((3, len(wavelengths)))  # Initialize new RGB array
        for i in range(3):  # Interpolate for each channel (R, G, B)
            extended_rgb[i] = np.interp(wavelengths, ciewavelengths, ciergb[i], left=0, right=0)

        # Replace ciewavelengths and ciergb with the interpolated data
        ciewavelengths = np.array(wavelengths)  # Update ciewavelengths to match wavelengths
        ciergb = extended_rgb                   # Update ciergb to the interpolated values

        # Continue with original computation using the now aligned `ciewavelengths` and `ciergb`
        ciergbs = np.zeros((3, len(wavelengths)))
        curridx = 0
        for i, wavelength in enumerate(wavelengths[:-2]):
            if ciewavelengths[curridx] + 5 < wavelength:
                curridx += 1
            if wavelength < ciewavelengths[0] or wavelength > ciewavelengths[-1]:
                ciergbs[:, i] = np.array([0, 0, 0])
            else:
                wavelength1 = ciewavelengths[curridx]
                rgb1 = ciergb[:, curridx]
                rgb2 = ciergb[:, curridx + 1]
                percent = (wavelength - wavelength1) / 5
                ciergbs[:, i] = rgb2 * percent + rgb1 * (1 - percent)

        return ciergbs

# turns np arrays to lists and lists to lists
# TODO: need some type safety please instead of using this
def to_list(l):
    return l.tolist() if isinstance(l, np.ndarray) else l

@dataclass
class OCSContext4D:
    """
    Contexts for generating a single OCS geometry
    """
    min_sample_wavelength: int
    max_sample_wavelength: int
    sample_per_wavelength: float
    peak_wavelengths: List[int]  # 4 peak wavelengths
    active_cones: List[bool]  # 4 active cones
    is_max_basis: bool

@dataclass
class OCSGeometry4D:
    """
    Geometry of a single OCS
    """
    vertices: List[float]
    indices: List[int]
    colors: List[float]
    normals: List[float]
    wavelengths: List[int]
    curves: List[List[float]]  # l, m, s, q responses

def get_4d_ocs_geometry(ocs_ctx: OCSContext4D) -> OCSGeometry4D:
    """
    Generate a single OCS geometry based on the given context
    """
    # derive min, max wavelengths and the sample resolution
    assert len(ocs_ctx.peak_wavelengths) == 4
    assert len(ocs_ctx.active_cones) == 4

    print("===== Parameters =====")
    print("Wavelength Bouunds: ", ocs_ctx.min_sample_wavelength,
          ocs_ctx.max_sample_wavelength)
    print("Peak Wavelengths: ", ocs_ctx.peak_wavelengths)
    print("Active Cones: ", ocs_ctx.active_cones)

    wavelength_sample_resolution: int = int(ocs_ctx.sample_per_wavelength *
                                            (ocs_ctx.max_sample_wavelength -
                                             ocs_ctx.min_sample_wavelength + 1))

    # get list of only active peaks and sort
    activePeaks = [
        peak for peak in ocs_ctx.peak_wavelengths if ocs_ctx.active_cones[ocs_ctx.peak_wavelengths.index(peak)]]
    activePeaks.sort()

    wavelengths: list[int] = np.linspace(
        ocs_ctx.min_sample_wavelength, ocs_ctx.max_sample_wavelength, num=wavelength_sample_resolution)  # type: ignore

    # curves is [S, M, L, Q]
    # cheap hack to allow us to use 3D OCS code for lower dimensions
    # add curves for all active peaks,
    # then for inactive peaks (code breaks when zero response function is passed in)
    # add curves for the last active peak + epsilon which acts as a linearly dependant function
    # and keep dimentions virutally the same
    curves = [
        govardovskii_template(
            wavelengths=wavelengths,
            lambda_max=activePeaks[i] if i < len(
                activePeaks) else activePeaks[-1] + 1e-6,
            A1_proportion=100,
            omit_beta_band=True
        )
        for i in range(len(ocs_ctx.peak_wavelengths))
    ]

    assert len(curves) == 4

    vertices, indices, colors = generate_OCS(
        curves, wavelengths, ocs_ctx.is_max_basis)
    normals = calculate_normals(vertices, indices)

    assert len(vertices) == len(colors)

    # generate OCS data for a single color solid
    ret: OCSGeometry4D = OCSGeometry4D(
        vertices=to_list(vertices),
        indices=to_list(indices),
        normals=to_list(normals),
        colors=to_list(colors),
        wavelengths=to_list(wavelengths),
        curves=[to_list(curve) for curve in curves]
    )

    return ret

def generate_OCS(curves: list, wavelengths: list, is_max_basis: bool):
    
    assert len(curves) == 4
    assert len(wavelengths) == len(curves[0])

    s_response, m_response, l_response, _ = curves

    s1 = Spectra(data=s_response, wavelengths=wavelengths)
    s2 = Spectra(data=m_response, wavelengths=wavelengths)
    s3 = Spectra(data=l_response, wavelengths=wavelengths)
    observer = Observer([s1, s2, s3])

    illuminant = Illuminant.get("D65").interpolate_values(wavelengths)

    ocs = ObjectColorSolidTrichromat(observer, illuminant, wavelengths, is_max_basis)

    tris = quads_to_triangles(ocs.faces, invert_winding=is_max_basis)
    vertices, indices = triangles_to_vertices_indices(tris)

    # Normalize vertices to [0, 1] range
    min_coords = np.min(vertices, axis=0)
    max_coords = np.max(vertices, axis=0)
    range_coords = max_coords - min_coords
    normalized_vertices =  (vertices - min_coords) / range_coords

    face_colors = ocs.facecolors

    # Ensure the colors array has enough values to match the number of vertices
    if len(face_colors) < len(vertices):
        num_missing_colors = len(vertices) - len(face_colors)
        missing_colors = np.array([[1.0, 1.0, 1.0]] * num_missing_colors)  # Create a NumPy array of white [R, G, B] for missing colors
        
        # Use np.append to concatenate the arrays
        face_colors = np.append(face_colors, missing_colors, axis=0)  # Append along the correct axis

    return normalized_vertices.tolist(), indices.tolist(), face_colors.tolist()



def generate_OCS_old(curves: list, wavelengths: list, max_basis: bool):
    
    assert len(curves) == 4
    assert len(wavelengths) == len(curves[0])

    n = len(wavelengths)
    illuminant = Illuminant.get("D65").interpolate_values(wavelengths)

    s_response, m_response, l_response, _ = curves

    # Each point has an indicator reflectance function where R = 1 at a single wavelength and 0 elsewhere.
    # These points can be thought of as vectors which form a (linearly dependent) basis.
    # The Minkowski sum of these vectors span the object color solid.
    # Each point in the solid can be represented as some (non-unique) linear combination of these vectors.
    # This represents equations (9), (10), (11), (12), (13).
    valid_responses = [curve for curve in [s_response, m_response, l_response] if not np.all(curve == 0)]
    lms_responses = np.vstack(valid_responses) * illuminant.data

    points = np.copy(lms_responses).T

    # As shown in Centore's paper, these vertices form the shape of the solid.
    # This represents the matrix in (7).
    dim = len(valid_responses)
    vertices = np.zeros((n + 1, n, dim))
    for i in range(1, n + 1):
        for j in range(n):
            vertices[i, j] = vertices[i - 1, j] + points[(i + j - 1) % n]

    # This represents the diagram in (8)
    faces = np.zeros((n * (n - 1), 4, 3))
    face_colors = np.zeros((n * (n - 1), 3))
    for i in tqdm(range(1, n)):
        for j in range(n):
            faces[((i - 1) * n) + j, 0] = vertices[i, j]
            faces[((i - 1) * n) + j, 1] = vertices[i - 1, (j + 1) % n]
            faces[((i - 1) * n) + j, 2] = vertices[i, (j + 1) % n]
            faces[((i - 1) * n) + j, 3] = vertices[i + 1, j]
            
            # Calculate the reflectance on each face by using the reflectance of one of its vertices.
            # Since each vertex can be thought of as a linear combination of the basis vectors, 
            # the vertex's reflectance is the sum of reflectances of those vectors that made up the vertex.
            reflectance_data = np.zeros(n)
            for k in range(i):
                reflectance_data[(j + k) % n] = 1
            reflectance = Spectra(wavelengths=wavelengths, data=reflectance_data)
            face_colors[(i - 1) * n + j] = reflectance.to_rgb(illuminant)    # Bottleneck. Takes about 3ms. 

    if (max_basis):
        # Uses ideas from Jessica's paper, on chapter 3.2 The Max Basis.
        # Compute optimal cutpoints dynamically using Jessica's code.
        s1 = Spectra(data=s_response, wavelengths=wavelengths)
        s2 = Spectra(data=m_response, wavelengths=wavelengths)
        s3 = Spectra(data=l_response, wavelengths=wavelengths)
        observer = Observer([s1, s2, s3])
        max_basis = MaxBasis(observer)
        cutpoints = max_basis.get_cutpoints()
        cutpoint_1 = cutpoints[0]
        cutpoint_2 = cutpoints[1]

        index_1 = None
        index_2 = None
        for i, wavelength in enumerate(wavelengths):
            if index_1 is None and wavelength > cutpoint_1:
                index_1 = i
            if index_2 is None and wavelength >= cutpoint_2:
                index_2 = i
                break

        # We calculate the vectors p1, p2 and p3 as shown in the paper.
        # We "project the partition into the cone response basis" by summing up all the lms_responses within each partition.
        # Note that our earlier calculations for lms_responses includes the illuminant already.
        p1 = np.sum(lms_responses[:, :index_1], axis=1).reshape((3, 1))
        p2 = np.sum(lms_responses[:, index_1:index_2], axis=1).reshape((3, 1))
        p3 = np.sum(lms_responses[:, index_2:], axis=1).reshape((3, 1))

        # We then create a transformation matrix that maps p1 to (1, 0, 0), p2 to (0, 1, 0) and p3 to (1, 0, 0).
        # p1, p2 and p3 correspond to the ideal R, G, B points on our object color solid, 
        # and we are mapping them onto the R, G, B points on the RGB cube.
        # We are essentially "stretching" our object color solid so that it approximates the RGB cube.
        transformation_matrix = np.linalg.inv(np.hstack((p1, p2, p3)))
        faces_transformed = np.matmul(faces, transformation_matrix.T)
        faces = faces_transformed

    generate_edges(n, vertices, vertices_xyz)

    tris = quads_to_triangles(faces)
    vertices, indices = triangles_to_vertices_indices(tris)

    # Normalize vertices to [0, 1] range
    min_coords = np.min(vertices, axis=0)
    max_coords = np.max(vertices, axis=0)
    range_coords = max_coords - min_coords
    # TODO: The bird color solid changes in shape when normalizing vs. not
    normalized_vertices =  (vertices - min_coords) / range_coords

    # Ensure the colors array has enough values to match the number of vertices
    if len(face_colors) < len(vertices):
        num_missing_colors = len(vertices) - len(face_colors)
        missing_colors = np.array([[1.0, 1.0, 1.0]] * num_missing_colors)  # Create a NumPy array of white [R, G, B] for missing colors
        
        # Use np.append to concatenate the arrays
        face_colors = np.append(face_colors, missing_colors, axis=0)  # Append along the correct axis

    return normalized_vertices.tolist(), indices.tolist(), face_colors.tolist()<|MERGE_RESOLUTION|>--- conflicted
+++ resolved
@@ -11,78 +11,6 @@
 from govardovskii import govardovskii_template
 from model_utils import load_obj, calculate_normals
 
-<<<<<<< HEAD
-### DEFINE GLOBAL STATE:
-### -------------------
-edges = None
-edges_xyz = None
-
-class ObjectColorSolid:
-    def __init__(self, wavelengths, illuminant, transformation, edges, vertices):
-        self.wavelengths = wavelengths
-        self.illuminant = illuminant
-        self.transformation = transformation
-        self.edges = edges
-        self.vertices = vertices
-    
-
-   
-def get_idxs(collection, max_num_points):
-    return np.linspace(0, len(collection), endpoint=False, num=max_num_points).astype(int)
-
-def read_cone_response(csv_file_path, min_wavelength, max_wavelength, max_points=None):
-    # First, try to read the file without a header
-    df = None
-    try:
-        df = pd.read_csv(csv_file_path, header=None)
-    except FileNotFoundError:
-        print("Cone response file not found!")
-        return None, None, None, None
-    except:
-        print("Cone response file not found!")
-        return None, None, None, None
-    
-    # Check if the first value in the file is numeric to determine if there's a header
-    try:
-        float(df.iloc[0, 0])  # Try converting the first value to a float
-        has_header = False     # If successful, there's no header
-    except ValueError:
-        has_header = True      # If it raises ValueError, there is a header
-    
-    # If there is a header, reload the CSV with the header
-    if has_header:
-        df = pd.read_csv(csv_file_path)
-    
-    # Check if we have 3 or 4 cones based on the number of columns
-    if len(df.columns) == 4:
-        df.columns = ['Wavelength', 'S-Response', 'M-Response', 'L-Response']
-    elif len(df.columns) == 5:
-        df.columns = ['Wavelength', 'S-Response', 'Q-Response', 'M-Response', 'L-Response']
-    
-    df = df[(df['Wavelength'] >= min_wavelength) & (df['Wavelength'] <= max_wavelength)]
-
-    # Enforce a maximum number of datapoints if specified
-    # if max_num_points:
-        # wavelength_idxs = get_idxs(collection=df, max_num_points=max_num_points)  # decimal values are possible, so make it int
-        # df = df.iloc[wavelength_idxs, :]
-
-    # Check the step size
-    wavelength_step = df['Wavelength'].iloc[1] - df['Wavelength'].iloc[0]
-    
-    if wavelength_step < 10:
-        # Filter rows where the wavelength is a multiple of 10
-        df = df[df['Wavelength'] % 10 == 0]
-
-    # Extract the relevant columns as arrays
-    wavelengths = df['Wavelength'].to_numpy()
-    s_response = df['S-Response'].to_numpy()
-    m_response = df['M-Response'].to_numpy()
-    l_response = df['L-Response'].to_numpy()
-    
-    return wavelengths, s_response, m_response, l_response
-
-def quads_to_triangles(quads: np.ndarray) -> np.ndarray:
-=======
 def peaks_to_curves(
         peaks: list, 
         sample_frequency: int, 
@@ -117,7 +45,6 @@
     return curves
 
 def quads_to_triangles(quads: np.ndarray, invert_winding: bool = False) -> np.ndarray:
->>>>>>> a86ced92
     """
     Convert an array of quads (n, 4, 3) to an array of triangles (2n, 3, 3).
     
@@ -186,36 +113,11 @@
     
     return vertices, indices
 
-<<<<<<< HEAD
-def generate_edges(n, vertices):
-    # Builds up the set of edges from the diagram in (8).
-    # There are 2 * (n ** 2) edges in total where n is the number of generating vectors.
-    global edges
-    edges = np.zeros((2 * (n ** 2), 2, 3))
-    index = 0
-    for j in range(n):
-        # Vertical edges.
-        for i in range(n):
-            edges[index][0] = vertices[i][j]
-            edges[index][1] = vertices[i + 1][j]
-            index += 1
-            
-        # Diagonal edges.
-        for i in range(1, n + 1):
-            edges[index][0] = vertices[i][j]
-            edges[index][1] = vertices[i - 1][(j + 1) % n]
-            index += 1
-    
-
-def generate_OCS(min_wavelength: int, max_wavelength: int, response_file_name: str, max_basis: bool):
-=======
-
 # code shamelessly from https://github.com/chromalab/chromalab/blob/main/chromalab/max_basis.py
 
 class MaxBasis:
     dim4SampleConst = 10
     dim3SampleConst = 2
->>>>>>> a86ced92
     
     def __init__(self, observer, verbose=False) -> None:
         self.verbose = verbose
@@ -351,8 +253,11 @@
         self.numreceptors = self.coneresponses.shape[0]
         self.vertices = self.computeVertexBuffer() # shape (n + 1, n, 3) as described in paul centore paper
         self.is_max_basis = is_max_basis
+        self.transformation = np.eye(3)
+        self.edges = self.computeEdges()
         if is_max_basis:
-            self.applyMaxBasisTransformation()
+            self.transformation = self.applyMaxBasisTransformation()
+
         self.faces, self.facecolors = self.computeFacesAndColorsBuffer() # faces: shape (n * (n - 1), 4, 3), face_colors: shape((n * (n - 1), 3))
 
     def computeVertexBuffer(self):
@@ -367,6 +272,26 @@
         vertices[:,:,1] = vertices[:,:,1] / np.max(vertices[:,:,1])
         vertices[:,:,2] = vertices[:,:,2] / np.max(vertices[:,:,2])
         return vertices
+    
+    # TODO: Hopefully the format of the vertices is as this function expects it to be
+    def generate_edges(self):
+        # Builds up the set of edges from the diagram in (8).
+        # There are 2 * (n ** 2) edges in total where n is the number of generating vectors.
+        n = len(self.wavelengths)
+        edges = np.zeros((2 * (n ** 2), 2, 3))
+        index = 0
+        for j in range(n):
+            # Vertical edges.
+            for i in range(n):
+                edges[index][0] = self.vertices[i][j]
+                edges[index][1] = self.vertices[i + 1][j]
+                index += 1
+                
+            # Diagonal edges.
+            for i in range(1, n + 1):
+                edges[index][0] = self.vertices[i][j]
+                edges[index][1] = self.vertices[i - 1][(j + 1) % n]
+                index += 1
 
     def applyMaxBasisTransformation(self):
         max_basis = MaxBasis(self.observer)
@@ -398,6 +323,8 @@
         transformation_matrix = np.linalg.inv(np.hstack((p1, p2, p3)))
         vertices_transformed = np.matmul(self.vertices, transformation_matrix.T)
         self.vertices = vertices_transformed
+
+        return transformation_matrix
 
     def getCutpointIndices(self, cutpoint_1, cutpoint_2):
         index_1 = next(i for i, wl in enumerate(self.wavelengths) if wl > cutpoint_1)
@@ -690,8 +617,6 @@
         faces_transformed = np.matmul(faces, transformation_matrix.T)
         faces = faces_transformed
 
-    generate_edges(n, vertices, vertices_xyz)
-
     tris = quads_to_triangles(faces)
     vertices, indices = triangles_to_vertices_indices(tris)
 
