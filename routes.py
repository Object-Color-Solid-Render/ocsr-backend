--- conflicted
+++ resolved
@@ -47,11 +47,7 @@
     print(f"min: {min_wavelength}")
     print(f"response file name: {response_file_name}")
     print("generating ocs")
-<<<<<<< HEAD
-    vertices, indices, colors, wavelengths, s_response, m_response, l_response = generate_OCS(min_wavelength, max_wavelength, response_file_name, max_num_points)
-=======
     vertices, indices, colors, wavelengths, s_response, m_response, l_response = generate_OCS(min_wavelength, max_wavelength, response_file_name, is_max_basis)
->>>>>>> ee2a0cc2
     
     normals = calculate_normals(vertices, indices)
 
